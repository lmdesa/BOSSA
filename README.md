--- conflicted
+++ resolved
@@ -1,11 +1,14 @@
-<<<<<<< HEAD
 # BOSSA
 
 The Binary Object environment-Sensitive Sampling Algorithm (BOSSA) generates samples of ZAMS binaries (or higher-order multiples) consistent with the metallicity- and star formation rate-dependent IMF by [Jeřábková et al. (2018)](https://www.aanda.org/articles/aa/full_html/2018/12/aa33055-18/aa33055-18.html), the cosmic star-formation history by [Chruślińska & Nelemans (2019)](https://academic.oup.com/mnras/article/488/4/5300/5538863) and [Chruślińska, Jeřábková, Nelemans & Yan (2020)](https://www.aanda.org/articles/aa/full_html/2020/04/aa37688-20/aa37688-20.html); and the correlated orbital parameter distributions by [Moe & Di Stefano (2017)](https://iopscience.iop.org/article/10.3847/1538-4365/aa6fb6). Although the ouput is written with COMPAS in mind, it does not depend on it.
 
+This repository is under construction. The current version of the code (1.0.0) corresponds to that used in de [Sá et al. (2024a)](https://github.com/lmdesa/BOSSA). Tutorial notebooks are still being completed. 
+
 ### Data
 
 The ```data/C20_Results``` contains data from [Chruślińska & Nelemans (2019)](https://academic.oup.com/mnras/article/488/4/5300/5538863) and [Chruślińska, Jeřábková, Nelemans & Yan (2020)](https://www.aanda.org/articles/aa/full_html/2020/04/aa37688-20/aa37688-20.html). It is read by the `sfh.Corrections` class.
+
+Data from the BOSSA methods paper and from [de Sá et al. (2024b)](https://arxiv.org/abs/2410.01451) is available at https://zenodo.org/records/13909307.
 
 ### Documentation
 
@@ -21,11 +24,4 @@
   * `GalaxyGrid`: complete,
   * `SimpleBinaryPopulation`: partially documented,
   * `CompositeBinaryPopulation`: not documented,
-* `postprocessing`: not documented.
-=======
-# BOSSA: Binary Object environment-Sensitive Sampling Algorithm
-
-BOSSA is a sampling code for generating ZAMS populations of binary or multiples of arbitrary order for binary population synthesis. 
-
-This repository is still under construction. See the dev branch for the current working version of the code and in-progress documentation; tutorial notebooks are still being added.
->>>>>>> 720072ef
+* `postprocessing`: not documented.